--- conflicted
+++ resolved
@@ -20,32 +20,25 @@
 }
 
 func (conn *WSConn) Read(b []byte) (n int, err error) {
-<<<<<<< HEAD
 	_, r, err := conn.NextReader()
 	if err != nil {
 		return
 	}
-	return r.Read(b)
+	n, err = r.Read(b)
+	log.Println("ws r:", n)
+	return
 }
 
 func (conn *WSConn) Write(b []byte) (n int, err error) {
 	w, err := conn.NextWriter(websocket.BinaryMessage)
-=======
-    _, r, err := conn.NextReader()
-    if err != nil {
-        return
-    }
-    return r.Read(b)
-}
-
-func (conn *WSConn) Write(b []byte) (n int, err error) {
-    w, err := conn.NextWriter(websocket.BinaryMessage)
->>>>>>> 9d844573
 	if err != nil {
 		return
 	}
 	defer w.Close()
-	return w.Write(b)
+
+	n, err = w.Write(b)
+	log.Println("ws w:", n)
+	return
 }
 
 func (conn *WSConn) SetDeadline(t time.Time) error {
@@ -66,7 +59,6 @@
 }
 
 func (s *WSServer) handle(w http.ResponseWriter, r *http.Request) {
-<<<<<<< HEAD
 	conn, err := upgrader.Upgrade(w, r, nil)
 	if err != nil {
 		log.Println(err)
@@ -75,22 +67,13 @@
 	defer conn.Close()
 
 	c := gosocks5.ServerConn(NewWSConn(conn), serverConfig)
+	/*
+		if err := c.Handleshake(); err != nil {
+			log.Println(err)
+			return
+		}
+	*/
 	socks5Handle(c)
-=======
-    conn, err := upgrader.Upgrade(w, r, nil)
-    if err != nil {
-        log.Println(err)
-        return
-    }
-    defer conn.Close()
-    
-    c := gosocks5.ServerConn(NewWSConn(conn), serverConfig)
-    if err := c.Handleshake(); err != nil {
-        log.Println(err)
-        return
-    }
-    socks5Handle(c)
->>>>>>> 9d844573
 }
 
 func (s *WSServer) ListenAndServe() error {
